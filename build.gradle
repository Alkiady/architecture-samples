--- conflicted
+++ resolved
@@ -56,14 +56,9 @@
     cardVersion = '1.0.0'
     coroutinesVersion = '1.2.1'
     dexMakerVersion = '2.12.1'
-<<<<<<< HEAD
     daggerVersion = '2.23.2'
-    espressoVersion = '3.2.0-beta01'
-    fragmentVersion = '1.1.0-alpha07'
-=======
     espressoVersion = '3.2.0'
     fragmentVersion = '1.2.0-rc02'
->>>>>>> 7803918f
     fragmentKtxVersion = '1.1.0-rc01'
     hamcrestVersion = '1.3'
     junitVersion = '4.12'
