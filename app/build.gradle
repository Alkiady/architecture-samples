--- conflicted
+++ resolved
@@ -7,11 +7,7 @@
     compileSdkVersion rootProject.compileSdkVersion
 
     defaultConfig {
-<<<<<<< HEAD
         applicationId "com.example.android.architecture.blueprints.dagger"
-=======
-        applicationId "com.example.android.architecture.blueprints.master"
->>>>>>> 7803918f
         minSdkVersion rootProject.minSdkVersion
         targetSdkVersion rootProject.targetSdkVersion
         versionCode 1
