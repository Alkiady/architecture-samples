apply plugin: 'com.android.application'
apply plugin: 'kotlin-android'
apply plugin: 'kotlin-kapt'
apply plugin: 'dagger.hilt.android.plugin'
apply plugin: 'androidx.navigation.safeargs.kotlin'

android {
    compileSdkVersion rootProject.compileSdkVersion

    defaultConfig {
        applicationId "com.example.android.architecture.blueprints.master"
        minSdkVersion rootProject.minSdkVersion
        targetSdkVersion rootProject.targetSdkVersion
        versionCode 1
        versionName "1.0"

        testInstrumentationRunner "com.example.android.architecture.blueprints.todoapp.CustomTestRunner"

        javaCompileOptions {
            annotationProcessorOptions {
                arguments += ["room.incremental" : "true"]
            }
        }
    }

    android {
        sourceSets {
            String sharedTestDir = 'src/sharedTest/java'
            test {
                java.srcDirs += sharedTestDir
            }
            androidTest {
                java.srcDirs += sharedTestDir
            }
        }
    }

    buildTypes {
        debug {
            minifyEnabled false
            testCoverageEnabled true
            proguardFiles getDefaultProguardFile('proguard-android.txt'), 'proguard-rules.pro'
            testProguardFiles getDefaultProguardFile('proguard-android.txt'), 'proguardTest-rules.pro'
        }

        release {
            minifyEnabled true
            shrinkResources true
            proguardFiles getDefaultProguardFile('proguard-android.txt'), 'proguard-rules.pro'
            testProguardFiles getDefaultProguardFile('proguard-android.txt'), 'proguardTest-rules.pro'
        }
    }

    // Always show the result of every unit test, even if it passes.
    testOptions.unitTests {
        includeAndroidResources = true

        all {
            testLogging {
                events 'passed', 'skipped', 'failed', 'standardOut', 'standardError'
            }
        }
    }

    buildFeatures {
        dataBinding = true
    }

    compileOptions {
        sourceCompatibility = 1.8
        targetCompatibility = 1.8
    }

    kotlinOptions {
        jvmTarget = "1.8"
    }

    packagingOptions {
<<<<<<< HEAD
        // Multiple dependency bring these files in. Exclude them to enable
        // our test APK to build (has no effect on our AARs)
        excludes += "/META-INF/AL2.0"
        excludes += "/META-INF/LGPL2.1"
    }
}

kapt {
    arguments {
        // Make Hilt share the same definition of Components in tests instead of
        // creating a new set of Components per test class.
        arg("dagger.hilt.shareTestComponents", "true")
=======
        exclude 'META-INF/AL2.0'
        exclude 'META-INF/LGPL2.1'
>>>>>>> c51830a7
    }
}

/*
 Dependency versions are defined in the top level build.gradle file. This helps keeping track of
 all versions in a single place. This improves readability and helps managing project complexity.
 */
dependencies {

    // App dependencies
    implementation "androidx.appcompat:appcompat:$appCompatVersion"
    implementation "androidx.cardview:cardview:$cardVersion"
    implementation "com.google.android.material:material:$materialVersion"
    implementation "androidx.recyclerview:recyclerview:$recyclerViewVersion"
    implementation "androidx.annotation:annotation:$androidXAnnotations"
    implementation "org.jetbrains.kotlinx:kotlinx-coroutines-android:$coroutinesVersion"
    implementation "com.jakewharton.timber:timber:$timberVersion"
    implementation "androidx.legacy:legacy-support-v4:$androidXLegacySupport"
    implementation "androidx.test.espresso:espresso-idling-resource:$espressoVersion"
    implementation "androidx.room:room-runtime:$roomVersion"
    kapt "androidx.room:room-compiler:$roomVersion"

    // Architecture Components
    implementation "androidx.room:room-runtime:$roomVersion"
    kapt "androidx.room:room-compiler:$roomVersion"
    implementation "androidx.room:room-ktx:$roomVersion"
    implementation "androidx.lifecycle:lifecycle-viewmodel-ktx:$archLifecycleVersion"
    implementation "androidx.lifecycle:lifecycle-livedata-ktx:$archLifecycleVersion"
    implementation "androidx.navigation:navigation-fragment-ktx:$navigationVersion"
    implementation "androidx.navigation:navigation-ui-ktx:$navigationVersion"

    // Hilt
    implementation "com.google.dagger:hilt-android:$hiltVersion"
    kapt "com.google.dagger:hilt-android-compiler:$hiltVersion"

    // Hilt testing
    androidTestImplementation "com.google.dagger:hilt-android-testing:$hiltVersion"
    kaptAndroidTest "com.google.dagger:hilt-android-compiler:$hiltVersion"

    // Dependencies for local unit tests
    testImplementation "junit:junit:$junitVersion"
    testImplementation "org.hamcrest:hamcrest-all:$hamcrestVersion"
    testImplementation "androidx.arch.core:core-testing:$archTestingVersion"
    testImplementation "org.jetbrains.kotlinx:kotlinx-coroutines-android:$coroutinesVersion"
    testImplementation "org.jetbrains.kotlinx:kotlinx-coroutines-test:$coroutinesVersion"
    testImplementation "org.robolectric:robolectric:$robolectricVersion"
    testImplementation "androidx.navigation:navigation-testing:$navigationVersion"
    testImplementation "androidx.test.espresso:espresso-core:$espressoVersion"
    testImplementation "androidx.test.espresso:espresso-contrib:$espressoVersion"
    testImplementation "androidx.test.espresso:espresso-intents:$espressoVersion"
    testImplementation "com.google.truth:truth:$truthVersion"

    // Dependencies for Android unit tests
    androidTestImplementation "junit:junit:$junitVersion"
    androidTestImplementation "org.jetbrains.kotlinx:kotlinx-coroutines-test:$coroutinesVersion"

    // AndroidX Test - JVM testing
    testImplementation "androidx.test:core-ktx:$androidXTestCoreVersion"
    testImplementation "androidx.test.ext:junit-ktx:$androidXTestExtKotlinRunnerVersion"
    testImplementation "androidx.test:rules:$androidXTestRulesVersion"
    // Once https://issuetracker.google.com/127986458 is fixed this can be testImplementation
    debugImplementation "androidx.fragment:fragment-testing:$fragmentVersion"
    implementation "androidx.test:core:$androidXTestCoreVersion"
    implementation "androidx.fragment:fragment:$fragmentVersion"

    // AndroidX Test - Instrumented testing
    androidTestImplementation "androidx.test:core-ktx:$androidXTestCoreVersion"
    androidTestImplementation "androidx.test.ext:junit-ktx:$androidXTestExtKotlinRunnerVersion"
    androidTestImplementation "androidx.test:rules:$androidXTestRulesVersion"
    androidTestImplementation "androidx.room:room-testing:$roomVersion"
    androidTestImplementation "androidx.arch.core:core-testing:$archTestingVersion"
    androidTestImplementation "androidx.navigation:navigation-testing:$navigationVersion"
    androidTestImplementation "androidx.test.espresso:espresso-core:$espressoVersion"
    androidTestImplementation "androidx.test.espresso:espresso-contrib:$espressoVersion"
    androidTestImplementation "androidx.test.espresso:espresso-intents:$espressoVersion"
    androidTestImplementation "androidx.test.espresso.idling:idling-concurrent:$espressoVersion"
    implementation "androidx.test.espresso:espresso-idling-resource:$espressoVersion"

    // Resolve conflicts between main and test APK:
    androidTestImplementation "androidx.annotation:annotation:$androidXAnnotations"
    androidTestImplementation "androidx.legacy:legacy-support-v4:$androidXLegacySupport"
    androidTestImplementation "androidx.recyclerview:recyclerview:$recyclerViewVersion"
    androidTestImplementation "androidx.appcompat:appcompat:$appCompatVersion"
    androidTestImplementation "com.google.android.material:material:$materialVersion"

    // Kotlin
    implementation "org.jetbrains.kotlin:kotlin-stdlib-jdk7:$kotlinVersion"
    implementation "androidx.fragment:fragment-ktx:$fragmentKtxVersion"
}<|MERGE_RESOLUTION|>--- conflicted
+++ resolved
@@ -62,8 +62,9 @@
         }
     }
 
-    buildFeatures {
-        dataBinding = true
+    dataBinding {
+        enabled = true
+        enabledForTests = true
     }
 
     compileOptions {
@@ -76,7 +77,6 @@
     }
 
     packagingOptions {
-<<<<<<< HEAD
         // Multiple dependency bring these files in. Exclude them to enable
         // our test APK to build (has no effect on our AARs)
         excludes += "/META-INF/AL2.0"
@@ -89,10 +89,6 @@
         // Make Hilt share the same definition of Components in tests instead of
         // creating a new set of Components per test class.
         arg("dagger.hilt.shareTestComponents", "true")
-=======
-        exclude 'META-INF/AL2.0'
-        exclude 'META-INF/LGPL2.1'
->>>>>>> c51830a7
     }
 }
 
