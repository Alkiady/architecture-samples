/*
 * Copyright (C) 2019 The Android Open Source Project
 *
 * Licensed under the Apache License, Version 2.0 (the "License");
 * you may not use this file except in compliance with the License.
 * You may obtain a copy of the License at
 *
 *      http://www.apache.org/licenses/LICENSE-2.0
 *
 * Unless required by applicable law or agreed to in writing, software
 * distributed under the License is distributed on an "AS IS" BASIS,
 * WITHOUT WARRANTIES OR CONDITIONS OF ANY KIND, either express or implied.
 * See the License for the specific language governing permissions and
 * limitations under the License.
 */
package com.example.android.architecture.blueprints.todoapp.tasks

import androidx.annotation.DrawableRes
import androidx.annotation.StringRes
import androidx.lifecycle.LiveData
import androidx.lifecycle.MutableLiveData
import androidx.lifecycle.Transformations
import androidx.lifecycle.ViewModel
import androidx.lifecycle.viewModelScope
import com.example.android.architecture.blueprints.todoapp.Event
import com.example.android.architecture.blueprints.todoapp.R
import com.example.android.architecture.blueprints.todoapp.data.Result.Success
import com.example.android.architecture.blueprints.todoapp.data.Task
import com.example.android.architecture.blueprints.todoapp.data.source.TasksDataSource
import com.example.android.architecture.blueprints.todoapp.domain.ActivateTaskUseCase
import com.example.android.architecture.blueprints.todoapp.domain.ClearCompletedTasksUseCase
import com.example.android.architecture.blueprints.todoapp.domain.CompleteTaskUseCase
import com.example.android.architecture.blueprints.todoapp.domain.GetTasksUseCase
import com.example.android.architecture.blueprints.todoapp.util.ADD_EDIT_RESULT_OK
import com.example.android.architecture.blueprints.todoapp.util.DELETE_RESULT_OK
import com.example.android.architecture.blueprints.todoapp.util.EDIT_RESULT_OK
import com.example.android.architecture.blueprints.todoapp.util.wrapEspressoIdlingResource
import kotlinx.coroutines.launch

/**
 * Exposes the data to be used in the task list screen.
 *
 *
 * [BaseObservable] implements a listener registration mechanism which is notified when a
 * property changes. This is done by assigning a [Bindable] annotation to the property's
 * getter method.
 */
class TasksViewModel(
    private val getTasksUseCase: GetTasksUseCase,
    private val clearCompletedTasksUseCase: ClearCompletedTasksUseCase,
    private val completeTaskUseCase: CompleteTaskUseCase,
    private val activateTaskUseCase: ActivateTaskUseCase
) : ViewModel() {

    private val _items = MutableLiveData<List<Task>>().apply { value = emptyList() }
    val items: LiveData<List<Task>> = _items

    private val _dataLoading = MutableLiveData<Boolean>()
    val dataLoading: LiveData<Boolean> = _dataLoading

    private val _currentFilteringLabel = MutableLiveData<Int>()
    val currentFilteringLabel: LiveData<Int> = _currentFilteringLabel

    private val _noTasksLabel = MutableLiveData<Int>()
    val noTasksLabel: LiveData<Int> = _noTasksLabel

    private val _noTaskIconRes = MutableLiveData<Int>()
    val noTaskIconRes: LiveData<Int> = _noTaskIconRes

    private val _tasksAddViewVisible = MutableLiveData<Boolean>()
    val tasksAddViewVisible: LiveData<Boolean> = _tasksAddViewVisible

    private val _snackbarText = MutableLiveData<Event<Int>>()
    val snackbarMessage: LiveData<Event<Int>> = _snackbarText

    private var _currentFiltering = TasksFilterType.ALL_TASKS

    // Not used at the moment
    private val isDataLoadingError = MutableLiveData<Boolean>()

    private val _openTaskEvent = MutableLiveData<Event<String>>()
    val openTaskEvent: LiveData<Event<String>> = _openTaskEvent

    private val _newTaskEvent = MutableLiveData<Event<Unit>>()
    val newTaskEvent: LiveData<Event<Unit>> = _newTaskEvent

    // This LiveData depends on another so we can use a transformation.
    val empty: LiveData<Boolean> = Transformations.map(_items) {
        it.isEmpty()
    }

    init {
        // Set initial state
        setFiltering(TasksFilterType.ALL_TASKS)
    }

    /**
     * Sets the current task filtering type.
     *
     * @param requestType Can be [TasksFilterType.ALL_TASKS],
     * [TasksFilterType.COMPLETED_TASKS], or
     * [TasksFilterType.ACTIVE_TASKS]
     */
    fun setFiltering(requestType: TasksFilterType) {
        _currentFiltering = requestType

        // Depending on the filter type, set the filtering label, icon drawables, etc.
        when (requestType) {
            TasksFilterType.ALL_TASKS -> {
                setFilter(R.string.label_all, R.string.no_tasks_all,
                    R.drawable.logo_no_fill, true)
            }
            TasksFilterType.ACTIVE_TASKS -> {
                setFilter(R.string.label_active, R.string.no_tasks_active,
                    R.drawable.ic_check_circle_96dp, false)
            }
            TasksFilterType.COMPLETED_TASKS -> {
                setFilter(R.string.label_completed, R.string.no_tasks_completed,
                    R.drawable.ic_verified_user_96dp, false)
            }
        }
    }

    private fun setFilter(@StringRes filteringLabelString: Int, @StringRes noTasksLabelString: Int,
            @DrawableRes noTaskIconDrawable: Int, tasksAddVisible: Boolean) {
        _currentFilteringLabel.value = filteringLabelString
        _noTasksLabel.value = noTasksLabelString
        _noTaskIconRes.value = noTaskIconDrawable
        _tasksAddViewVisible.value = tasksAddVisible
    }

    fun clearCompletedTasks() {
        viewModelScope.launch {
            clearCompletedTasksUseCase()
            _snackbarText.value = Event(R.string.completed_tasks_cleared)
            loadTasks(false)
        }
    }

    fun completeTask(task: Task, completed: Boolean) = viewModelScope.launch {
        if (completed) {
            completeTaskUseCase(task)
            showSnackbarMessage(R.string.task_marked_complete)
        } else {
            activateTaskUseCase(task)
            showSnackbarMessage(R.string.task_marked_active)
        }
    }

    /**
     * Called by the Data Binding library and the FAB's click listener.
     */
    fun addNewTask() {
        _newTaskEvent.value = Event(Unit)
    }

    /**
     * Called by the [TasksAdapter].
     */
    internal fun openTask(taskId: String) {
        _openTaskEvent.value = Event(taskId)
    }

    fun showEditResultMessage(result: Int) {
        when (result) {
            EDIT_RESULT_OK -> _snackbarText.setValue(
                Event(R.string.successfully_saved_task_message)
            )
            ADD_EDIT_RESULT_OK -> _snackbarText.setValue(
                Event(R.string.successfully_added_task_message)
            )
            DELETE_RESULT_OK -> _snackbarText.setValue(
                Event(R.string.successfully_deleted_task_message)
            )
        }

    }

    private fun showSnackbarMessage(message: Int) {
        _snackbarText.value = Event(message)
    }

    /**
     * @param forceUpdate   Pass in true to refresh the data in the [TasksDataSource]
     * @param showLoadingUI Pass in true to display a loading icon in the UI
     */
    fun loadTasks(forceUpdate: Boolean) {

        _dataLoading.value = true

<<<<<<< HEAD
        // Espresso does not work well with coroutines yet. See
        // https://github.com/Kotlin/kotlinx.coroutines/issues/982
        EspressoIdlingResource.increment() // Set app as busy.

        viewModelScope.launch {
            val tasksResult = getTasksUseCase(forceUpdate, _currentFiltering)
            if (tasksResult is Success) {
                isDataLoadingError.value = false
                _items.value = tasksResult.data
            } else {
                isDataLoadingError.value = false
                _items.value = emptyList()
                _snackbarText.value = Event(R.string.loading_tasks_error)
            }

            _dataLoading.value = false
            EspressoIdlingResource.decrement() // Set app as idle.
=======
        wrapEspressoIdlingResource {

            viewModelScope.launch {
                val tasksResult = tasksRepository.getTasks(forceUpdate)

                if (tasksResult is Success) {
                    val tasks = tasksResult.data

                    val tasksToShow = ArrayList<Task>()
                    // We filter the tasks based on the requestType
                    for (task in tasks) {
                        when (_currentFiltering) {
                            TasksFilterType.ALL_TASKS -> tasksToShow.add(task)
                            TasksFilterType.ACTIVE_TASKS -> if (task.isActive) {
                                tasksToShow.add(task)
                            }
                            TasksFilterType.COMPLETED_TASKS -> if (task.isCompleted) {
                                tasksToShow.add(task)
                            }
                        }
                    }
                    isDataLoadingError.value = false
                    _items.value = ArrayList(tasksToShow)
                } else {
                    isDataLoadingError.value = false
                    _items.value = emptyList()
                    _snackbarText.value = Event(R.string.loading_tasks_error)
                }

                _dataLoading.value = false
            }
>>>>>>> b25632e8
        }
    }
}<|MERGE_RESOLUTION|>--- conflicted
+++ resolved
@@ -24,6 +24,7 @@
 import androidx.lifecycle.viewModelScope
 import com.example.android.architecture.blueprints.todoapp.Event
 import com.example.android.architecture.blueprints.todoapp.R
+import com.example.android.architecture.blueprints.todoapp.R.string
 import com.example.android.architecture.blueprints.todoapp.data.Result.Success
 import com.example.android.architecture.blueprints.todoapp.data.Task
 import com.example.android.architecture.blueprints.todoapp.data.source.TasksDataSource
@@ -34,6 +35,7 @@
 import com.example.android.architecture.blueprints.todoapp.util.ADD_EDIT_RESULT_OK
 import com.example.android.architecture.blueprints.todoapp.util.DELETE_RESULT_OK
 import com.example.android.architecture.blueprints.todoapp.util.EDIT_RESULT_OK
+import com.example.android.architecture.blueprints.todoapp.util.EspressoIdlingResource
 import com.example.android.architecture.blueprints.todoapp.util.wrapEspressoIdlingResource
 import kotlinx.coroutines.launch
 
@@ -188,57 +190,20 @@
 
         _dataLoading.value = true
 
-<<<<<<< HEAD
-        // Espresso does not work well with coroutines yet. See
-        // https://github.com/Kotlin/kotlinx.coroutines/issues/982
-        EspressoIdlingResource.increment() // Set app as busy.
-
-        viewModelScope.launch {
-            val tasksResult = getTasksUseCase(forceUpdate, _currentFiltering)
-            if (tasksResult is Success) {
-                isDataLoadingError.value = false
-                _items.value = tasksResult.data
-            } else {
-                isDataLoadingError.value = false
-                _items.value = emptyList()
-                _snackbarText.value = Event(R.string.loading_tasks_error)
-            }
-
-            _dataLoading.value = false
-            EspressoIdlingResource.decrement() // Set app as idle.
-=======
         wrapEspressoIdlingResource {
-
             viewModelScope.launch {
-                val tasksResult = tasksRepository.getTasks(forceUpdate)
-
+                val tasksResult = getTasksUseCase(forceUpdate, _currentFiltering)
                 if (tasksResult is Success) {
-                    val tasks = tasksResult.data
-
-                    val tasksToShow = ArrayList<Task>()
-                    // We filter the tasks based on the requestType
-                    for (task in tasks) {
-                        when (_currentFiltering) {
-                            TasksFilterType.ALL_TASKS -> tasksToShow.add(task)
-                            TasksFilterType.ACTIVE_TASKS -> if (task.isActive) {
-                                tasksToShow.add(task)
-                            }
-                            TasksFilterType.COMPLETED_TASKS -> if (task.isCompleted) {
-                                tasksToShow.add(task)
-                            }
-                        }
-                    }
                     isDataLoadingError.value = false
-                    _items.value = ArrayList(tasksToShow)
+                    _items.value = tasksResult.data
                 } else {
                     isDataLoadingError.value = false
                     _items.value = emptyList()
-                    _snackbarText.value = Event(R.string.loading_tasks_error)
+                    _snackbarText.value = Event(string.loading_tasks_error)
                 }
 
                 _dataLoading.value = false
             }
->>>>>>> b25632e8
         }
     }
 }