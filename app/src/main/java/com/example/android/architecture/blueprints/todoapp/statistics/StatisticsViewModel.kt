/*
 * Copyright (C) 2019 The Android Open Source Project
 *
 * Licensed under the Apache License, Version 2.0 (the "License");
 * you may not use this file except in compliance with the License.
 * You may obtain a copy of the License at
 *
 *      http://www.apache.org/licenses/LICENSE-2.0
 *
 * Unless required by applicable law or agreed to in writing, software
 * distributed under the License is distributed on an "AS IS" BASIS,
 * WITHOUT WARRANTIES OR CONDITIONS OF ANY KIND, either express or implied.
 * See the License for the specific language governing permissions and
 * limitations under the License.
 */

package com.example.android.architecture.blueprints.todoapp.statistics

import androidx.lifecycle.LiveData
import androidx.lifecycle.MutableLiveData
import androidx.lifecycle.ViewModel
import androidx.lifecycle.map
import androidx.lifecycle.viewModelScope
import com.example.android.architecture.blueprints.todoapp.data.Result
import com.example.android.architecture.blueprints.todoapp.data.Result.Error
import com.example.android.architecture.blueprints.todoapp.data.Result.Success
import com.example.android.architecture.blueprints.todoapp.data.Task
import com.example.android.architecture.blueprints.todoapp.data.source.TasksRepository
import com.example.android.architecture.blueprints.todoapp.util.wrapEspressoIdlingResource
import kotlinx.coroutines.launch
import javax.inject.Inject

/**
 * ViewModel for the statistics screen.
 */
class StatisticsViewModel @Inject constructor(
    private val tasksRepository: TasksRepository,
    private val statsUtils: StatisticsUtils
) : ViewModel() {

    private val tasks: LiveData<Result<List<Task>>> = tasksRepository.observeTasks()
    private val _dataLoading = MutableLiveData<Boolean>(false)
    private val stats: LiveData<StatsResult?> = tasks.map {
        if (it is Success) {
            getActiveAndCompletedStats(it.data)
        } else {
            null
        }
    }

    val activeTasksPercent = stats.map {
        it?.activeTasksPercent ?: 0f }
    val completedTasksPercent: LiveData<Float> = stats.map { it?.completedTasksPercent ?: 0f }
    val dataLoading: LiveData<Boolean> = _dataLoading
    val error: LiveData<Boolean> = tasks.map { it is Error }
    val empty: LiveData<Boolean> = tasks.map { (it as? Success)?.data.isNullOrEmpty() }

    fun refresh() {
        _dataLoading.value = true
        wrapEspressoIdlingResource {
            viewModelScope.launch {
                tasksRepository.refreshTasks()
                _dataLoading.value = false
            }
        }
    }
<<<<<<< HEAD

    fun refresh() {
        start()
    }

    /**
     * Called when new data is ready.
     */
    private fun computeStats(tasks: List<Task>?) {
        statsUtils.getActiveAndCompletedStats(tasks).let {
            _activeTasksPercent.value = it.activeTasksPercent
            _completedTasksPercent.value = it.completedTasksPercent
        }
        _empty.value = tasks.isNullOrEmpty()
        _dataLoading.value = false
    }
=======
>>>>>>> 94e76564
}<|MERGE_RESOLUTION|>--- conflicted
+++ resolved
@@ -42,7 +42,7 @@
     private val _dataLoading = MutableLiveData<Boolean>(false)
     private val stats: LiveData<StatsResult?> = tasks.map {
         if (it is Success) {
-            getActiveAndCompletedStats(it.data)
+            statsUtils.getActiveAndCompletedStats(it.data)
         } else {
             null
         }
@@ -64,23 +64,4 @@
             }
         }
     }
-<<<<<<< HEAD
-
-    fun refresh() {
-        start()
-    }
-
-    /**
-     * Called when new data is ready.
-     */
-    private fun computeStats(tasks: List<Task>?) {
-        statsUtils.getActiveAndCompletedStats(tasks).let {
-            _activeTasksPercent.value = it.activeTasksPercent
-            _completedTasksPercent.value = it.completedTasksPercent
-        }
-        _empty.value = tasks.isNullOrEmpty()
-        _dataLoading.value = false
-    }
-=======
->>>>>>> 94e76564
 }