/*
 * Copyright (C) 2019 The Android Open Source Project
 *
 * Licensed under the Apache License, Version 2.0 (the "License");
 * you may not use this file except in compliance with the License.
 * You may obtain a copy of the License at
 *
 *      http://www.apache.org/licenses/LICENSE-2.0
 *
 * Unless required by applicable law or agreed to in writing, software
 * distributed under the License is distributed on an "AS IS" BASIS,
 * WITHOUT WARRANTIES OR CONDITIONS OF ANY KIND, either express or implied.
 * See the License for the specific language governing permissions and
 * limitations under the License.
 */

package com.example.android.architecture.blueprints.todoapp.statistics

import androidx.lifecycle.LiveData
import androidx.lifecycle.MutableLiveData
import androidx.lifecycle.ViewModel
import androidx.lifecycle.viewModelScope
import com.example.android.architecture.blueprints.todoapp.data.Result.Success
import com.example.android.architecture.blueprints.todoapp.data.Task
<<<<<<< HEAD
import com.example.android.architecture.blueprints.todoapp.domain.GetTasksUseCase
import com.example.android.architecture.blueprints.todoapp.util.EspressoIdlingResource
=======
import com.example.android.architecture.blueprints.todoapp.data.source.TasksRepository
import com.example.android.architecture.blueprints.todoapp.util.wrapEspressoIdlingResource
>>>>>>> b25632e8
import kotlinx.coroutines.launch

/**
 * Exposes the data to be used in the statistics screen.
 *
 *
 * This ViewModel uses both [ObservableField]s ([ObservableBoolean]s in this case) and
 * [Bindable] getters. The values in [ObservableField]s are used directly in the layout,
 * whereas the [Bindable] getters allow us to add some logic to it. This is
 * preferable to having logic in the XML layout.
 */
class StatisticsViewModel(
    private val getTasksUseCase: GetTasksUseCase
) : ViewModel() {

    private val _dataLoading = MutableLiveData<Boolean>()
    val dataLoading: LiveData<Boolean> = _dataLoading

    private val _error = MutableLiveData<Boolean>()
    val error: LiveData<Boolean> = _error

    /**
     * Controls whether the stats are shown or a "No data" message.
     */
    private val _empty = MutableLiveData<Boolean>()
    val empty: LiveData<Boolean> = _empty

    private val _activeTasksPercent = MutableLiveData<Float>()
    val activeTasksPercent: LiveData<Float> = _activeTasksPercent

    private val _completedTasksPercent = MutableLiveData<Float>()
    val completedTasksPercent: LiveData<Float> = _completedTasksPercent

    private var activeTasks = 0

    private var completedTasks = 0

    fun start() {
        _dataLoading.value = true

<<<<<<< HEAD
        // Espresso does not work well with coroutines yet. See
        // https://github.com/Kotlin/kotlinx.coroutines/issues/982
        EspressoIdlingResource.increment() // Set app as busy.

        viewModelScope.launch {
            getTasksUseCase().let { result ->
                if (result is Success) {
                    _error.value = false
                    computeStats(result.data)
                } else {
                    _error.value = true
                    activeTasks = 0
                    completedTasks = 0
                    computeStats(null)
=======
        wrapEspressoIdlingResource {
            viewModelScope.launch {
                tasksRepository.getTasks().let { result ->
                    if (result is Success) {
                        _error.value = false
                        computeStats(result.data)
                    } else {
                        _error.value = true
                        activeTasks = 0
                        completedTasks = 0
                        computeStats(null)
                    }
>>>>>>> b25632e8
                }
            }
        }
    }

    /**
     * Called when new data is ready.
     */
    private fun computeStats(tasks: List<Task>?) {
        getActiveAndCompletedStats(tasks).let {
            _activeTasksPercent.value = it.activeTasksPercent
            _completedTasksPercent.value = it.completedTasksPercent
        }
        _empty.value = tasks.isNullOrEmpty()
        _dataLoading.value = false
    }
}<|MERGE_RESOLUTION|>--- conflicted
+++ resolved
@@ -22,13 +22,8 @@
 import androidx.lifecycle.viewModelScope
 import com.example.android.architecture.blueprints.todoapp.data.Result.Success
 import com.example.android.architecture.blueprints.todoapp.data.Task
-<<<<<<< HEAD
 import com.example.android.architecture.blueprints.todoapp.domain.GetTasksUseCase
-import com.example.android.architecture.blueprints.todoapp.util.EspressoIdlingResource
-=======
-import com.example.android.architecture.blueprints.todoapp.data.source.TasksRepository
 import com.example.android.architecture.blueprints.todoapp.util.wrapEspressoIdlingResource
->>>>>>> b25632e8
 import kotlinx.coroutines.launch
 
 /**
@@ -69,25 +64,9 @@
     fun start() {
         _dataLoading.value = true
 
-<<<<<<< HEAD
-        // Espresso does not work well with coroutines yet. See
-        // https://github.com/Kotlin/kotlinx.coroutines/issues/982
-        EspressoIdlingResource.increment() // Set app as busy.
-
-        viewModelScope.launch {
-            getTasksUseCase().let { result ->
-                if (result is Success) {
-                    _error.value = false
-                    computeStats(result.data)
-                } else {
-                    _error.value = true
-                    activeTasks = 0
-                    completedTasks = 0
-                    computeStats(null)
-=======
         wrapEspressoIdlingResource {
             viewModelScope.launch {
-                tasksRepository.getTasks().let { result ->
+                getTasksUseCase().let { result ->
                     if (result is Success) {
                         _error.value = false
                         computeStats(result.data)
@@ -97,7 +76,6 @@
                         completedTasks = 0
                         computeStats(null)
                     }
->>>>>>> b25632e8
                 }
             }
         }
