/*
 * Copyright (C) 2019 The Android Open Source Project
 *
 * Licensed under the Apache License, Version 2.0 (the "License");
 * you may not use this file except in compliance with the License.
 * You may obtain a copy of the License at
 *
 *      http://www.apache.org/licenses/LICENSE-2.0
 *
 * Unless required by applicable law or agreed to in writing, software
 * distributed under the License is distributed on an "AS IS" BASIS,
 * WITHOUT WARRANTIES OR CONDITIONS OF ANY KIND, either express or implied.
 * See the License for the specific language governing permissions and
 * limitations under the License.
 */

package com.example.android.architecture.blueprints.todoapp.statistics

import androidx.lifecycle.LiveData
import androidx.lifecycle.MutableLiveData
import androidx.lifecycle.ViewModel
import androidx.lifecycle.liveData
import androidx.lifecycle.map
import androidx.lifecycle.viewModelScope
import com.example.android.architecture.blueprints.todoapp.data.Result
import com.example.android.architecture.blueprints.todoapp.data.Result.Error
import com.example.android.architecture.blueprints.todoapp.data.Result.Success
import com.example.android.architecture.blueprints.todoapp.data.Task
<<<<<<< HEAD
import com.example.android.architecture.blueprints.todoapp.domain.ObserveTasksUseCase
import com.example.android.architecture.blueprints.todoapp.domain.RefreshTasksUseCase
import com.example.android.architecture.blueprints.todoapp.util.wrapEspressoIdlingResource
=======
import com.example.android.architecture.blueprints.todoapp.data.source.TasksRepository
>>>>>>> 84a5fd76
import kotlinx.coroutines.launch

/**
 * ViewModel for the statistics screen.
 */
class StatisticsViewModel(
    private val observeTasksUseCase: ObserveTasksUseCase,
    private val refreshTasksUseCase: RefreshTasksUseCase
) : ViewModel() {

    private val tasks: LiveData<Result<List<Task>>> = liveData { emitSource(observeTasksUseCase()) }
    private val _dataLoading = MutableLiveData<Boolean>(false)
    private val stats: LiveData<StatsResult?> = tasks.map {
        if (it is Success) {
            getActiveAndCompletedStats(it.data)
        } else {
            null
        }
    }

    val activeTasksPercent = stats.map {
        it?.activeTasksPercent ?: 0f }
    val completedTasksPercent: LiveData<Float> = stats.map { it?.completedTasksPercent ?: 0f }
    val dataLoading: LiveData<Boolean> = _dataLoading
    val error: LiveData<Boolean> = tasks.map { it is Error }
    val empty: LiveData<Boolean> = tasks.map { (it as? Success)?.data.isNullOrEmpty() }

    fun refresh() {
        _dataLoading.value = true
<<<<<<< HEAD
        wrapEspressoIdlingResource {
            viewModelScope.launch {
                refreshTasksUseCase()
                _dataLoading.value = false
            }
=======
        viewModelScope.launch {
            tasksRepository.refreshTasks()
            _dataLoading.value = false
>>>>>>> 84a5fd76
        }
    }
}<|MERGE_RESOLUTION|>--- conflicted
+++ resolved
@@ -26,13 +26,8 @@
 import com.example.android.architecture.blueprints.todoapp.data.Result.Error
 import com.example.android.architecture.blueprints.todoapp.data.Result.Success
 import com.example.android.architecture.blueprints.todoapp.data.Task
-<<<<<<< HEAD
 import com.example.android.architecture.blueprints.todoapp.domain.ObserveTasksUseCase
 import com.example.android.architecture.blueprints.todoapp.domain.RefreshTasksUseCase
-import com.example.android.architecture.blueprints.todoapp.util.wrapEspressoIdlingResource
-=======
-import com.example.android.architecture.blueprints.todoapp.data.source.TasksRepository
->>>>>>> 84a5fd76
 import kotlinx.coroutines.launch
 
 /**
@@ -62,17 +57,9 @@
 
     fun refresh() {
         _dataLoading.value = true
-<<<<<<< HEAD
-        wrapEspressoIdlingResource {
-            viewModelScope.launch {
-                refreshTasksUseCase()
-                _dataLoading.value = false
-            }
-=======
         viewModelScope.launch {
-            tasksRepository.refreshTasks()
+            refreshTasksUseCase()
             _dataLoading.value = false
->>>>>>> 84a5fd76
         }
     }
 }