--- conflicted
+++ resolved
@@ -26,16 +26,12 @@
 import com.example.android.architecture.blueprints.todoapp.data.Result
 import com.example.android.architecture.blueprints.todoapp.data.Result.Success
 import com.example.android.architecture.blueprints.todoapp.data.Task
-<<<<<<< HEAD
 import com.example.android.architecture.blueprints.todoapp.domain.ActivateTaskUseCase
 import com.example.android.architecture.blueprints.todoapp.domain.CompleteTaskUseCase
 import com.example.android.architecture.blueprints.todoapp.domain.DeleteTaskUseCase
 import com.example.android.architecture.blueprints.todoapp.domain.GetTaskUseCase
 import com.example.android.architecture.blueprints.todoapp.util.EspressoIdlingResource
-=======
-import com.example.android.architecture.blueprints.todoapp.data.source.TasksRepository
 import com.example.android.architecture.blueprints.todoapp.util.wrapEspressoIdlingResource
->>>>>>> b25632e8
 import kotlinx.coroutines.launch
 
 /**
@@ -101,33 +97,19 @@
     fun start(taskId: String?) {
         _dataLoading.value = true
 
-<<<<<<< HEAD
-        // Espresso does not work well with coroutines yet. See
-        // https://github.com/Kotlin/kotlinx.coroutines/issues/982
-        EspressoIdlingResource.increment() // Set app as busy.
-
-        viewModelScope.launch {
-            if (taskId != null) {
-                getTaskUseCase(taskId, false).let { result ->
-                    if (result is Success) {
-                        onTaskLoaded(result.data)
-                    } else {
-                        onDataNotAvailable(result)
-=======
         wrapEspressoIdlingResource {
-
             viewModelScope.launch {
                 if (taskId != null) {
-                    tasksRepository.getTask(taskId, false).let { result ->
+                    getTaskUseCase(taskId, false).let { result ->
                         if (result is Success) {
                             onTaskLoaded(result.data)
                         } else {
                             onDataNotAvailable(result)
                         }
->>>>>>> b25632e8
                     }
                 }
                 _dataLoading.value = false
+                EspressoIdlingResource.decrement() // Set app as idle.
             }
         }
     }
