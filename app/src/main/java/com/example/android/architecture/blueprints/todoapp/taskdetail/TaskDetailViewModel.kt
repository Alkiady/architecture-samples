--- conflicted
+++ resolved
@@ -73,13 +73,8 @@
 
     fun deleteTask() = viewModelScope.launch {
         taskId?.let {
-<<<<<<< HEAD
             deleteTaskUseCase(it)
-            _deleteTaskCommand.value = Event(Unit)
-=======
-            tasksRepository.deleteTask(it)
             _deleteTaskEvent.value = Event(Unit)
->>>>>>> 6f21231b
         }
     }
 
