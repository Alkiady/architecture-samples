--- conflicted
+++ resolved
@@ -20,18 +20,14 @@
 import android.view.View
 import android.view.ViewGroup
 import androidx.databinding.DataBindingUtil
+import androidx.fragment.app.viewModels
 import androidx.lifecycle.ViewModelProvider
 import com.example.android.architecture.blueprints.todoapp.R
 import com.example.android.architecture.blueprints.todoapp.databinding.StatisticsFragBinding
-<<<<<<< HEAD
 import com.example.android.architecture.blueprints.todoapp.util.obtainViewModel
 import com.example.android.architecture.blueprints.todoapp.util.setupRefreshLayout
 import dagger.android.support.DaggerFragment
 import javax.inject.Inject
-=======
-import com.example.android.architecture.blueprints.todoapp.util.getVmFactory
-import com.example.android.architecture.blueprints.todoapp.util.setupRefreshLayout
->>>>>>> fd6ac4ee
 
 /**
  * Main UI for the statistics screen.
@@ -39,6 +35,9 @@
 class StatisticsFragment : DaggerFragment() {
 
     private lateinit var viewDataBinding: StatisticsFragBinding
+
+    //TODO
+    private val statisticsViewModel by viewModels<StatisticsViewModel> { getVmFactory() }
 
     @Inject
     lateinit var viewModelFactory: ViewModelProvider.Factory
@@ -51,7 +50,7 @@
     }
 
     override fun onCreateView(inflater: LayoutInflater, container: ViewGroup?,
-                              savedInstanceState: Bundle?): View? {
+        savedInstanceState: Bundle?): View? {
         viewDataBinding = DataBindingUtil.inflate(inflater, R.layout.statistics_frag, container,
             false)
         return viewDataBinding.root
