/*
 * Copyright (C) 2019 The Android Open Source Project
 *
 * Licensed under the Apache License, Version 2.0 (the "License");
 * you may not use this file except in compliance with the License.
 * You may obtain a copy of the License at
 *
 *      http://www.apache.org/licenses/LICENSE-2.0
 *
 * Unless required by applicable law or agreed to in writing, software
 * distributed under the License is distributed on an "AS IS" BASIS,
 * WITHOUT WARRANTIES OR CONDITIONS OF ANY KIND, either express or implied.
 * See the License for the specific language governing permissions and
 * limitations under the License.
 */
package com.example.android.architecture.blueprints.todoapp.addedittask

import android.os.Bundle
import android.view.LayoutInflater
import android.view.View
import android.view.ViewGroup
import androidx.fragment.app.viewModels
import androidx.lifecycle.ViewModelProvider
import androidx.navigation.fragment.findNavController
import androidx.navigation.fragment.navArgs
import com.example.android.architecture.blueprints.todoapp.EventObserver
import com.example.android.architecture.blueprints.todoapp.R
import com.example.android.architecture.blueprints.todoapp.databinding.AddtaskFragBinding
import com.example.android.architecture.blueprints.todoapp.tasks.ADD_EDIT_RESULT_OK
import com.example.android.architecture.blueprints.todoapp.util.setupRefreshLayout
import com.example.android.architecture.blueprints.todoapp.util.setupSnackbar
import com.google.android.material.snackbar.Snackbar
import dagger.android.support.DaggerFragment
import javax.inject.Inject

/**
 * Main UI for the add task screen. Users can enter a task title and description.
 */
class AddEditTaskFragment : DaggerFragment() {

    private lateinit var viewDataBinding: AddtaskFragBinding

    private val args: AddEditTaskFragmentArgs by navArgs()

    @Inject
    lateinit var viewModelFactory: ViewModelProvider.Factory

    private val viewModel by viewModels<AddEditTaskViewModel> { viewModelFactory }

<<<<<<< HEAD
    override fun onCreateView(inflater: LayoutInflater, container: ViewGroup?,
        savedInstanceState: Bundle?): View? {
=======
    override fun onCreateView(
        inflater: LayoutInflater, container: ViewGroup?,
        savedInstanceState: Bundle?
    ): View? {
>>>>>>> 82de919b
        val root = inflater.inflate(R.layout.addtask_frag, container, false)
        viewDataBinding = AddtaskFragBinding.bind(root).apply {
            this.viewmodel = viewModel
        }
        // Set the lifecycle owner to the lifecycle of the view
        viewDataBinding.lifecycleOwner = this.viewLifecycleOwner
        return viewDataBinding.root
    }

    override fun onActivityCreated(savedInstanceState: Bundle?) {
        super.onActivityCreated(savedInstanceState)
        setupSnackbar()
        setupNavigation()
        this.setupRefreshLayout(viewDataBinding.refreshLayout)
        viewModel.start(args.taskId)
    }

    private fun setupSnackbar() {
        view?.setupSnackbar(this, viewModel.snackbarMessage, Snackbar.LENGTH_SHORT)
    }

    private fun setupNavigation() {
        viewModel.taskUpdatedEvent.observe(this, EventObserver {
            val action = AddEditTaskFragmentDirections
                .actionAddEditTaskFragmentToTasksFragment(ADD_EDIT_RESULT_OK)
            findNavController().navigate(action)
        })
    }
}<|MERGE_RESOLUTION|>--- conflicted
+++ resolved
@@ -47,15 +47,10 @@
 
     private val viewModel by viewModels<AddEditTaskViewModel> { viewModelFactory }
 
-<<<<<<< HEAD
-    override fun onCreateView(inflater: LayoutInflater, container: ViewGroup?,
-        savedInstanceState: Bundle?): View? {
-=======
     override fun onCreateView(
         inflater: LayoutInflater, container: ViewGroup?,
         savedInstanceState: Bundle?
     ): View? {
->>>>>>> 82de919b
         val root = inflater.inflate(R.layout.addtask_frag, container, false)
         viewDataBinding = AddtaskFragBinding.bind(root).apply {
             this.viewmodel = viewModel
