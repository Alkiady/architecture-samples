apply plugin: 'com.android.application'

android {
    compileSdkVersion rootProject.ext.compileSdkVersion

    defaultConfig {
        applicationId "com.example.android.architecture.blueprints.todomvvmlive"
        minSdkVersion rootProject.ext.minSdkVersion
        targetSdkVersion rootProject.ext.targetSdkVersion
        versionCode 1
        versionName "1.0"

        testInstrumentationRunner 'androidx.test.runner.AndroidJUnitRunner'
    }

    buildTypes {
        debug {
            minifyEnabled true
            useProguard true
            proguardFiles getDefaultProguardFile('proguard-android.txt'), 'proguard-rules.pro'
            testProguardFiles getDefaultProguardFile('proguard-android.txt'), 'proguardTest-rules.pro'
        }

        release {
            minifyEnabled true
            useProguard true
            proguardFiles getDefaultProguardFile('proguard-android.txt'), 'proguard-rules.pro'
            testProguardFiles getDefaultProguardFile('proguard-android.txt'), 'proguardTest-rules.pro'
        }
    }
    flavorDimensions "default"

    flavorDimensions "default"

    // If you need to add more flavors, consider using flavor dimensions.
    productFlavors {
        mock {
            dimension "default"
            applicationIdSuffix = ".mock"
        }
        prod {
            dimension "default"
        }
    }

    // Remove mockRelease as it's not needed.
    android.variantFilter { variant ->
        if (variant.buildType.name == 'release'
                && variant.getFlavors().get(0).name == 'mock') {
            variant.setIgnore(true)
        }
    }

    // Always show the result of every unit test, even if it passes.
    testOptions.unitTests.all {
        testLogging {
            events 'passed', 'skipped', 'failed', 'standardOut', 'standardError'
        }
    }

    dataBinding {
        enabled = true
    }
}

/*
 Dependency versions are defined in the top level build.gradle file. This helps keeping track of
 all versions in a single place. This improves readability and helps managing project complexity.
 */
dependencies {
<<<<<<< HEAD
    // App's dependencies, including test
    compile "androidx.appcompat:appcompat:$rootProject.supportLibraryVersion"
    compile "androidx.cardview:cardview:$rootProject.supportLibraryVersion"
    compile "com.google.android.material:material:$rootProject.supportLibraryVersion"
    compile "androidx.recyclerview:recyclerview:$rootProject.supportLibraryVersion"
    compile "androidx.legacy:legacy-support-v4:$rootProject.supportLibraryVersion"
    compile "com.google.guava:guava:$rootProject.guavaVersion"

    // Architecture Components
    compile "androidx.room:room-runtime:$rootProject.roomVersion"
    annotationProcessor "androidx.room:room-compiler:$rootProject.roomVersion"
    compile "androidx.lifecycle:lifecycle-extensions:$rootProject.archLifecycleVersion"
    annotationProcessor "androidx.lifecycle:lifecycle-compiler:$rootProject.archLifecycleVersion"

    // Dependencies for local unit tests
    testCompile "junit:junit:$rootProject.ext.junitVersion"
    testCompile "org.mockito:mockito-all:$rootProject.ext.mockitoVersion"
    testCompile "org.hamcrest:hamcrest-all:$rootProject.ext.hamcrestVersion"

    testCompile "androidx.arch.core:core-testing:$rootProject.archLifecycleVersion"

    // Android Testing Support Library's runner and rules
    androidTestCompile "androidx.test:runner:$rootProject.ext.runnerVersion"
    androidTestCompile "androidx.test:rules:$rootProject.ext.rulesVersion"

    androidTestCompile "androidx.room:room-testing:$rootProject.roomVersion"
=======
    // App dependencies
    implementation "androidx.appcompat:appcompat:$appCompatVersion"
    implementation "androidx.cardview:cardview:$cardVersion"
    implementation "com.google.android.material:material:$materialVersion"
    implementation "androidx.recyclerview:recyclerview:$recyclerViewVersion"
    implementation "androidx.annotation:annotation:$androidXAnnotations"

    implementation "androidx.legacy:legacy-support-v4:$androidXLegacySupport"
    implementation "androidx.test.espresso:espresso-idling-resource:$espressoVersion"
    implementation "com.google.guava:guava:$rootProject.guavaVersion"
    implementation "androidx.room:room-runtime:$roomVersion"
    annotationProcessor "androidx.room:room-compiler:$roomVersion"

    // Dependencies for local unit tests
    testImplementation "junit:junit:$rootProject.ext.junitVersion"
    testImplementation "org.mockito:mockito-all:$rootProject.ext.mockitoVersion"
    testImplementation "org.hamcrest:hamcrest-all:$rootProject.ext.hamcrestVersion"
>>>>>>> ebbdd9ec

    // Dependencies for Android unit tests
    androidTestImplementation "junit:junit:$rootProject.ext.junitVersion"
    androidTestImplementation "org.mockito:mockito-core:$rootProject.ext.mockitoVersion"
    androidTestImplementation "com.google.dexmaker:dexmaker:$dexMaker"
    androidTestImplementation "com.google.dexmaker:dexmaker-mockito:$dexMaker"

<<<<<<< HEAD
    // Espresso UI Testing
    androidTestCompile "androidx.test.espresso:espresso-core:$rootProject.espressoVersion"
    androidTestCompile "androidx.test.espresso:espresso-contrib:$rootProject.espressoVersion"
    androidTestCompile "androidx.test.espresso:espresso-intents:$rootProject.espressoVersion"
    androidTestCompile "androidx.test.espresso.idling:idling-concurrent:$rootProject.espressoVersion"
    compile "androidx.test.espresso:espresso-idling-resource:$rootProject.espressoVersion"

    // Resolve conflicts between main and test APK:
    androidTestCompile "androidx.annotation:annotation:$rootProject.supportLibraryVersion"
    androidTestCompile "androidx.legacy:legacy-support-v4:$rootProject.supportLibraryVersion"
    androidTestCompile "androidx.recyclerview:recyclerview:$rootProject.supportLibraryVersion"
    androidTestCompile "androidx.appcompat:appcompat:$rootProject.supportLibraryVersion"
    androidTestCompile "androidx.core:core:$rootProject.supportLibraryVersion"
    androidTestCompile "com.google.android.material:material:$rootProject.supportLibraryVersion"
    compile "com.google.code.findbugs:jsr305:2.0.1"
=======
    // Android Testing Support Library - Instrumented testing
    androidTestImplementation "androidx.test:runner:$androidXTestVersion"
    androidTestImplementation "androidx.test:rules:$androidXTestVersion"
    androidTestImplementation "androidx.room:room-testing:$roomVersion"
    androidTestImplementation "androidx.test.espresso:espresso-core:$espressoVersion"
    androidTestImplementation "androidx.test.espresso:espresso-contrib:$espressoVersion"
    androidTestImplementation "androidx.test.espresso:espresso-intents:$espressoVersion"
    androidTestImplementation "androidx.test.espresso.idling:idling-concurrent:$espressoVersion"
    implementation "androidx.test.espresso:espresso-idling-resource:$espressoVersion"

    // Resolve conflicts between main and test APK:
    androidTestImplementation "androidx.annotation:annotation:$androidXAnnotations"
    androidTestImplementation "androidx.legacy:legacy-support-v4:$androidXLegacySupport"
    androidTestImplementation "androidx.recyclerview:recyclerview:$recyclerViewVersion"
    androidTestImplementation "androidx.appcompat:appcompat:$appCompatVersion"
    androidTestImplementation "com.google.android.material:material:$materialVersion"
>>>>>>> ebbdd9ec
}<|MERGE_RESOLUTION|>--- conflicted
+++ resolved
@@ -28,7 +28,6 @@
             testProguardFiles getDefaultProguardFile('proguard-android.txt'), 'proguardTest-rules.pro'
         }
     }
-    flavorDimensions "default"
 
     flavorDimensions "default"
 
@@ -68,34 +67,6 @@
  all versions in a single place. This improves readability and helps managing project complexity.
  */
 dependencies {
-<<<<<<< HEAD
-    // App's dependencies, including test
-    compile "androidx.appcompat:appcompat:$rootProject.supportLibraryVersion"
-    compile "androidx.cardview:cardview:$rootProject.supportLibraryVersion"
-    compile "com.google.android.material:material:$rootProject.supportLibraryVersion"
-    compile "androidx.recyclerview:recyclerview:$rootProject.supportLibraryVersion"
-    compile "androidx.legacy:legacy-support-v4:$rootProject.supportLibraryVersion"
-    compile "com.google.guava:guava:$rootProject.guavaVersion"
-
-    // Architecture Components
-    compile "androidx.room:room-runtime:$rootProject.roomVersion"
-    annotationProcessor "androidx.room:room-compiler:$rootProject.roomVersion"
-    compile "androidx.lifecycle:lifecycle-extensions:$rootProject.archLifecycleVersion"
-    annotationProcessor "androidx.lifecycle:lifecycle-compiler:$rootProject.archLifecycleVersion"
-
-    // Dependencies for local unit tests
-    testCompile "junit:junit:$rootProject.ext.junitVersion"
-    testCompile "org.mockito:mockito-all:$rootProject.ext.mockitoVersion"
-    testCompile "org.hamcrest:hamcrest-all:$rootProject.ext.hamcrestVersion"
-
-    testCompile "androidx.arch.core:core-testing:$rootProject.archLifecycleVersion"
-
-    // Android Testing Support Library's runner and rules
-    androidTestCompile "androidx.test:runner:$rootProject.ext.runnerVersion"
-    androidTestCompile "androidx.test:rules:$rootProject.ext.rulesVersion"
-
-    androidTestCompile "androidx.room:room-testing:$rootProject.roomVersion"
-=======
     // App dependencies
     implementation "androidx.appcompat:appcompat:$appCompatVersion"
     implementation "androidx.cardview:cardview:$cardVersion"
@@ -109,11 +80,16 @@
     implementation "androidx.room:room-runtime:$roomVersion"
     annotationProcessor "androidx.room:room-compiler:$roomVersion"
 
+    // Architecture Components
+    compile "androidx.room:room-runtime:$rootProject.roomVersion"
+    annotationProcessor "androidx.room:room-compiler:$rootProject.roomVersion"
+    compile "androidx.lifecycle:lifecycle-extensions:$rootProject.archLifecycleVersion"
+    annotationProcessor "androidx.lifecycle:lifecycle-compiler:$rootProject.archLifecycleVersion"
+
     // Dependencies for local unit tests
     testImplementation "junit:junit:$rootProject.ext.junitVersion"
     testImplementation "org.mockito:mockito-all:$rootProject.ext.mockitoVersion"
     testImplementation "org.hamcrest:hamcrest-all:$rootProject.ext.hamcrestVersion"
->>>>>>> ebbdd9ec
 
     // Dependencies for Android unit tests
     androidTestImplementation "junit:junit:$rootProject.ext.junitVersion"
@@ -121,23 +97,6 @@
     androidTestImplementation "com.google.dexmaker:dexmaker:$dexMaker"
     androidTestImplementation "com.google.dexmaker:dexmaker-mockito:$dexMaker"
 
-<<<<<<< HEAD
-    // Espresso UI Testing
-    androidTestCompile "androidx.test.espresso:espresso-core:$rootProject.espressoVersion"
-    androidTestCompile "androidx.test.espresso:espresso-contrib:$rootProject.espressoVersion"
-    androidTestCompile "androidx.test.espresso:espresso-intents:$rootProject.espressoVersion"
-    androidTestCompile "androidx.test.espresso.idling:idling-concurrent:$rootProject.espressoVersion"
-    compile "androidx.test.espresso:espresso-idling-resource:$rootProject.espressoVersion"
-
-    // Resolve conflicts between main and test APK:
-    androidTestCompile "androidx.annotation:annotation:$rootProject.supportLibraryVersion"
-    androidTestCompile "androidx.legacy:legacy-support-v4:$rootProject.supportLibraryVersion"
-    androidTestCompile "androidx.recyclerview:recyclerview:$rootProject.supportLibraryVersion"
-    androidTestCompile "androidx.appcompat:appcompat:$rootProject.supportLibraryVersion"
-    androidTestCompile "androidx.core:core:$rootProject.supportLibraryVersion"
-    androidTestCompile "com.google.android.material:material:$rootProject.supportLibraryVersion"
-    compile "com.google.code.findbugs:jsr305:2.0.1"
-=======
     // Android Testing Support Library - Instrumented testing
     androidTestImplementation "androidx.test:runner:$androidXTestVersion"
     androidTestImplementation "androidx.test:rules:$androidXTestVersion"
@@ -154,5 +113,4 @@
     androidTestImplementation "androidx.recyclerview:recyclerview:$recyclerViewVersion"
     androidTestImplementation "androidx.appcompat:appcompat:$appCompatVersion"
     androidTestImplementation "com.google.android.material:material:$materialVersion"
->>>>>>> ebbdd9ec
 }