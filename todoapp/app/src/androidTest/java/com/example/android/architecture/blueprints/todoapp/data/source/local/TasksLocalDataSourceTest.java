--- conflicted
+++ resolved
@@ -14,7 +14,23 @@
  * limitations under the License.
  */
 
-package com.example.android.architecture.blueprints.todoapp.data;
+package com.example.android.architecture.blueprints.todoapp.data.source.local;
+
+import android.arch.persistence.room.Room;
+import android.support.test.InstrumentationRegistry;
+import android.support.test.filters.LargeTest;
+import android.support.test.runner.AndroidJUnit4;
+
+import com.example.android.architecture.blueprints.todoapp.data.Task;
+import com.example.android.architecture.blueprints.todoapp.data.source.TasksDataSource;
+import com.example.android.architecture.blueprints.todoapp.util.SingleExecutors;
+
+import org.junit.After;
+import org.junit.Before;
+import org.junit.Test;
+import org.junit.runner.RunWith;
+
+import java.util.List;
 
 import static org.hamcrest.core.Is.is;
 import static org.junit.Assert.assertNotNull;
@@ -26,26 +42,6 @@
 import static org.mockito.Mockito.never;
 import static org.mockito.Mockito.verify;
 
-import android.arch.persistence.room.Room;
-import android.support.test.InstrumentationRegistry;
-import android.support.test.filters.LargeTest;
-import android.support.test.runner.AndroidJUnit4;
-
-import com.example.android.architecture.blueprints.todoapp.data.source.TasksDataSource;
-<<<<<<< HEAD
-import com.example.android.architecture.blueprints.todoapp.data.source.local.TasksDbHelper;
-import com.example.android.architecture.blueprints.todoapp.data.source.local.TasksLocalDataSource;
-=======
-import com.example.android.architecture.blueprints.todoapp.util.SingleExecutors;
->>>>>>> 30f7c5a1
-
-import org.junit.After;
-import org.junit.Before;
-import org.junit.Test;
-import org.junit.runner.RunWith;
-
-import java.util.List;
-
 /**
  * Integration test for the {@link TasksDataSource}.
  */
@@ -65,9 +61,6 @@
 
     @Before
     public void setup() {
-<<<<<<< HEAD
-         mLocalDataSource = new TasksLocalDataSource(InstrumentationRegistry.getTargetContext());
-=======
         // using an in-memory database for testing, since it doesn't survive killing the process
         mDatabase = Room.inMemoryDatabaseBuilder(InstrumentationRegistry.getContext(),
                 ToDoDatabase.class)
@@ -75,15 +68,13 @@
         TasksDao tasksDao = mDatabase.taskDao();
 
         // Make sure that we're not keeping a reference to the wrong instance.
-        TasksLocalDataSource.clearInstance();
-        mLocalDataSource = TasksLocalDataSource.getInstance(new SingleExecutors(), tasksDao);
->>>>>>> 30f7c5a1
+        mLocalDataSource = new TasksLocalDataSource(new SingleExecutors(), tasksDao);
     }
 
     @After
     public void cleanUp() {
+        mDatabase.taskDao().deleteTasks();
         mDatabase.close();
-        TasksLocalDataSource.clearInstance();
     }
 
     @Test
