/*
 * Copyright (C) 2015 The Android Open Source Project
 *
 * Licensed under the Apache License, Version 2.0 (the "License");
 * you may not use this file except in compliance with the License.
 * You may obtain a copy of the License at
 *
 *      http://www.apache.org/licenses/LICENSE-2.0
 *
 * Unless required by applicable law or agreed to in writing, software
 * distributed under the License is distributed on an "AS IS" BASIS,
 * WITHOUT WARRANTIES OR CONDITIONS OF ANY KIND, either express or implied.
 * See the License for the specific language governing permissions and
 * limitations under the License.
 */

package com.example.android.architecture.blueprints.todoapp.taskdetail;

import android.os.Bundle;
import android.support.annotation.VisibleForTesting;
import android.support.test.espresso.IdlingResource;
import android.support.v7.app.ActionBar;
import android.support.v7.app.AppCompatActivity;
import android.support.v7.widget.Toolbar;

import com.example.android.architecture.blueprints.todoapp.R;
import com.example.android.architecture.blueprints.todoapp.util.ActivityUtils;
import com.example.android.architecture.blueprints.todoapp.util.EspressoIdlingResource;

/**
 * Displays task details screen.
 */
public class TaskDetailActivity extends AppCompatActivity {

    public static final String EXTRA_TASK_ID = "TASK_ID";

    @Override
    protected void onCreate(Bundle savedInstanceState) {
        super.onCreate(savedInstanceState);

        setContentView(R.layout.taskdetail_act);

        // Set up the toolbar.
        Toolbar toolbar = (Toolbar) findViewById(R.id.toolbar);
        setSupportActionBar(toolbar);
        ActionBar ab = getSupportActionBar();
        ab.setDisplayHomeAsUpEnabled(true);
        ab.setDisplayShowHomeEnabled(true);

        // Get the requested task id
        String taskId = getIntent().getStringExtra(EXTRA_TASK_ID);

<<<<<<< HEAD
        // Add fragment to activity unless there is a saved state (orientation change), in which
        // case the system will recreate the Fragment automatically
        if (savedInstanceState == null) {
=======
        TaskDetailFragment taskDetailFragment = (TaskDetailFragment) getSupportFragmentManager()
                .findFragmentById(R.id.contentFrame);

        if (taskDetailFragment == null) {
            taskDetailFragment = TaskDetailFragment.newInstance(taskId);

>>>>>>> f4ebc236
            ActivityUtils.addFragmentToActivity(getSupportFragmentManager(),
                    TaskDetailFragment.newInstance(taskId), R.id.contentFrame);
        }
    }

    @Override
    public boolean onSupportNavigateUp() {
        onBackPressed();
        return true;
    }

    @VisibleForTesting
    public IdlingResource getCountingIdlingResource() {
        return EspressoIdlingResource.getIdlingResource();
    }
}<|MERGE_RESOLUTION|>--- conflicted
+++ resolved
@@ -50,21 +50,21 @@
         // Get the requested task id
         String taskId = getIntent().getStringExtra(EXTRA_TASK_ID);
 
-<<<<<<< HEAD
-        // Add fragment to activity unless there is a saved state (orientation change), in which
-        // case the system will recreate the Fragment automatically
-        if (savedInstanceState == null) {
-=======
         TaskDetailFragment taskDetailFragment = (TaskDetailFragment) getSupportFragmentManager()
                 .findFragmentById(R.id.contentFrame);
 
         if (taskDetailFragment == null) {
             taskDetailFragment = TaskDetailFragment.newInstance(taskId);
 
->>>>>>> f4ebc236
             ActivityUtils.addFragmentToActivity(getSupportFragmentManager(),
-                    TaskDetailFragment.newInstance(taskId), R.id.contentFrame);
+                    taskDetailFragment, R.id.contentFrame);
         }
+
+        // Create the presenter
+        new TaskDetailPresenter(
+                taskId,
+                TasksRepository.getInstance(getApplicationContext()),
+                taskDetailFragment);
     }
 
     @Override
