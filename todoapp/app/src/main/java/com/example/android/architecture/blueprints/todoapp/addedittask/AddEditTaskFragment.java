/*
 * Copyright 2016, The Android Open Source Project
 *
 * Licensed under the Apache License, Version 2.0 (the "License");
 * you may not use this file except in compliance with the License.
 * You may obtain a copy of the License at
 *
 *      http://www.apache.org/licenses/LICENSE-2.0
 *
 * Unless required by applicable law or agreed to in writing, software
 * distributed under the License is distributed on an "AS IS" BASIS,
 * WITHOUT WARRANTIES OR CONDITIONS OF ANY KIND, either express or implied.
 * See the License for the specific language governing permissions and
 * limitations under the License.
 */

package com.example.android.architecture.blueprints.todoapp.addedittask;

import static com.google.common.base.Preconditions.checkNotNull;

import android.app.Activity;
import android.os.Bundle;
import android.support.annotation.NonNull;
import android.support.annotation.Nullable;
import android.support.design.widget.FloatingActionButton;
import android.support.design.widget.Snackbar;
import android.support.v4.app.Fragment;
import android.view.LayoutInflater;
import android.view.View;
import android.view.ViewGroup;
import android.widget.TextView;

import com.example.android.architecture.blueprints.todoapp.R;
import com.example.android.architecture.blueprints.todoapp.data.Task;
import com.example.android.architecture.blueprints.todoapp.databinding.AddtaskFragBinding;

/**
 * Main UI for the add task screen. Users can enter a task title and description.
 */
public class AddEditTaskFragment extends Fragment implements AddEditTaskContract.View {

    public static final String ARGUMENT_EDIT_TASK_ID = "EDIT_TASK_ID";

    private AddEditTaskContract.Presenter mPresenter;

    private TextView mTitle;

    private TextView mDescription;

<<<<<<< HEAD
    private AddtaskFragBinding mViewDataBinding;

=======
>>>>>>> 31ce3e52
    public static AddEditTaskFragment newInstance() {
        return new AddEditTaskFragment();
    }

    public AddEditTaskFragment() {
        // Required empty public constructor
    }

    @Override
    public void onResume() {
        super.onResume();
        mPresenter.start();
    }

    @Override
    public void setPresenter(@NonNull AddEditTaskContract.Presenter presenter) {
        mPresenter = checkNotNull(presenter);
    }

    @Override
    public void onActivityCreated(Bundle savedInstanceState) {
        super.onActivityCreated(savedInstanceState);

        FloatingActionButton fab =
                (FloatingActionButton) getActivity().findViewById(R.id.fab_edit_task_done);
        fab.setImageResource(R.drawable.ic_done);
        fab.setOnClickListener(new View.OnClickListener() {
            @Override
            public void onClick(View v) {
                mPresenter.saveTask(mTitle.getText().toString(), mDescription.getText().toString());
            }
        });
    }

    @Nullable
    @Override
    public View onCreateView(LayoutInflater inflater, ViewGroup container,
                             Bundle savedInstanceState) {
        View root = inflater.inflate(R.layout.addtask_frag, container, false);
        mTitle = (TextView) root.findViewById(R.id.add_task_title);
        mDescription = (TextView) root.findViewById(R.id.add_task_description);

        mViewDataBinding = AddtaskFragBinding.bind(root);
        setHasOptionsMenu(true);
        setRetainInstance(true);
        return root;
    }

    @Override
    public void showEmptyTaskError() {
        Snackbar.make(mTitle, getString(R.string.empty_task_message), Snackbar.LENGTH_LONG).show();
    }

    @Override
    public void showTasksList() {
        getActivity().setResult(Activity.RESULT_OK);
        getActivity().finish();
    }

    @Override
    public void setTask(Task task) {
        mViewDataBinding.setTask(task);
    }

    @Override
    public boolean isActive() {
        return isAdded();
    }
<<<<<<< HEAD

    private boolean isNewTask() {
        return getArguments() == null || !getArguments().containsKey(ARGUMENT_EDIT_TASK_ID);
    }
=======
>>>>>>> 31ce3e52
}<|MERGE_RESOLUTION|>--- conflicted
+++ resolved
@@ -16,8 +16,6 @@
 
 package com.example.android.architecture.blueprints.todoapp.addedittask;
 
-import static com.google.common.base.Preconditions.checkNotNull;
-
 import android.app.Activity;
 import android.os.Bundle;
 import android.support.annotation.NonNull;
@@ -34,6 +32,8 @@
 import com.example.android.architecture.blueprints.todoapp.data.Task;
 import com.example.android.architecture.blueprints.todoapp.databinding.AddtaskFragBinding;
 
+import static com.google.common.base.Preconditions.checkNotNull;
+
 /**
  * Main UI for the add task screen. Users can enter a task title and description.
  */
@@ -47,11 +47,8 @@
 
     private TextView mDescription;
 
-<<<<<<< HEAD
     private AddtaskFragBinding mViewDataBinding;
 
-=======
->>>>>>> 31ce3e52
     public static AddEditTaskFragment newInstance() {
         return new AddEditTaskFragment();
     }
@@ -120,11 +117,4 @@
     public boolean isActive() {
         return isAdded();
     }
-<<<<<<< HEAD
-
-    private boolean isNewTask() {
-        return getArguments() == null || !getArguments().containsKey(ARGUMENT_EDIT_TASK_ID);
-    }
-=======
->>>>>>> 31ce3e52
 }