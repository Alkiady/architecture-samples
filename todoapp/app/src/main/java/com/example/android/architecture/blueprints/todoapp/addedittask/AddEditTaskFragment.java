/*
 * Copyright 2016, The Android Open Source Project
 *
 * Licensed under the Apache License, Version 2.0 (the "License");
 * you may not use this file except in compliance with the License.
 * You may obtain a copy of the License at
 *
 *      http://www.apache.org/licenses/LICENSE-2.0
 *
 * Unless required by applicable law or agreed to in writing, software
 * distributed under the License is distributed on an "AS IS" BASIS,
 * WITHOUT WARRANTIES OR CONDITIONS OF ANY KIND, either express or implied.
 * See the License for the specific language governing permissions and
 * limitations under the License.
 */

package com.example.android.architecture.blueprints.todoapp.addedittask;

import android.os.Bundle;
<<<<<<< HEAD
import androidx.annotation.Nullable;
import androidx.annotation.StringRes;
import com.google.android.material.floatingactionbutton.FloatingActionButton;
import androidx.fragment.app.Fragment;
import androidx.appcompat.app.ActionBar;
import androidx.appcompat.app.AppCompatActivity;
=======
>>>>>>> ebbdd9ec
import android.view.LayoutInflater;
import android.view.View;
import android.view.ViewGroup;

import com.example.android.architecture.blueprints.todoapp.R;
<<<<<<< HEAD
import com.example.android.architecture.blueprints.todoapp.SnackbarMessage;
import com.example.android.architecture.blueprints.todoapp.databinding.AddtaskFragBinding;
import com.example.android.architecture.blueprints.todoapp.util.SnackbarUtils;
=======
import com.google.android.material.floatingactionbutton.FloatingActionButton;
import com.google.android.material.snackbar.Snackbar;

import androidx.annotation.NonNull;
import androidx.annotation.Nullable;
import androidx.fragment.app.Fragment;

import static com.google.common.base.Preconditions.checkNotNull;
>>>>>>> ebbdd9ec

/**
 * Main UI for the add task screen. Users can enter a task title and description.
 */
public class AddEditTaskFragment extends Fragment {

    public static final String ARGUMENT_EDIT_TASK_ID = "EDIT_TASK_ID";

    private AddEditTaskViewModel mViewModel;

    private AddtaskFragBinding mViewDataBinding;

    public static AddEditTaskFragment newInstance() {
        return new AddEditTaskFragment();
    }

    public AddEditTaskFragment() {
        // Required empty public constructor
    }

    @Override
    public void onActivityCreated(Bundle savedInstanceState) {
        super.onActivityCreated(savedInstanceState);

        setupFab();

        setupSnackbar();

        setupActionBar();

        loadData();
    }

    private void loadData() {
        // Add or edit an existing task?
        if (getArguments() != null) {
            mViewModel.start(getArguments().getString(ARGUMENT_EDIT_TASK_ID));
        } else {
            mViewModel.start(null);
        }
    }

    @Nullable
    @Override
    public View onCreateView(LayoutInflater inflater, ViewGroup container,
                             Bundle savedInstanceState) {
        final View root = inflater.inflate(R.layout.addtask_frag, container, false);
        if (mViewDataBinding == null) {
            mViewDataBinding = AddtaskFragBinding.bind(root);
        }

        mViewModel = AddEditTaskActivity.obtainViewModel(getActivity());

        mViewDataBinding.setViewmodel(mViewModel);

        setHasOptionsMenu(true);
        setRetainInstance(false);

        return mViewDataBinding.getRoot();
    }

    private void setupSnackbar() {
        mViewModel.getSnackbarMessage().observe(this, new SnackbarMessage.SnackbarObserver() {
            @Override
            public void onNewMessage(@StringRes int snackbarMessageResourceId) {
                SnackbarUtils.showSnackbar(getView(), getString(snackbarMessageResourceId));
            }
        });
    }

    private void setupFab() {
        FloatingActionButton fab = getActivity().findViewById(R.id.fab_edit_task_done);
        fab.setImageResource(R.drawable.ic_done);
        fab.setOnClickListener(new View.OnClickListener() {
            @Override
            public void onClick(View v) {
                mViewModel.saveTask();
            }
        });
    }

    private void setupActionBar() {
        ActionBar actionBar = ((AppCompatActivity)getActivity()).getSupportActionBar();
        if (actionBar == null) {
            return;
        }
        if (getArguments() != null && getArguments().get(ARGUMENT_EDIT_TASK_ID) != null) {
            actionBar.setTitle(R.string.edit_task);
        } else {
            actionBar.setTitle(R.string.add_task);
        }
    }
}<|MERGE_RESOLUTION|>--- conflicted
+++ resolved
@@ -17,34 +17,20 @@
 package com.example.android.architecture.blueprints.todoapp.addedittask;
 
 import android.os.Bundle;
-<<<<<<< HEAD
 import androidx.annotation.Nullable;
 import androidx.annotation.StringRes;
 import com.google.android.material.floatingactionbutton.FloatingActionButton;
 import androidx.fragment.app.Fragment;
 import androidx.appcompat.app.ActionBar;
 import androidx.appcompat.app.AppCompatActivity;
-=======
->>>>>>> ebbdd9ec
 import android.view.LayoutInflater;
 import android.view.View;
 import android.view.ViewGroup;
 
 import com.example.android.architecture.blueprints.todoapp.R;
-<<<<<<< HEAD
 import com.example.android.architecture.blueprints.todoapp.SnackbarMessage;
 import com.example.android.architecture.blueprints.todoapp.databinding.AddtaskFragBinding;
 import com.example.android.architecture.blueprints.todoapp.util.SnackbarUtils;
-=======
-import com.google.android.material.floatingactionbutton.FloatingActionButton;
-import com.google.android.material.snackbar.Snackbar;
-
-import androidx.annotation.NonNull;
-import androidx.annotation.Nullable;
-import androidx.fragment.app.Fragment;
-
-import static com.google.common.base.Preconditions.checkNotNull;
->>>>>>> ebbdd9ec
 
 /**
  * Main UI for the add task screen. Users can enter a task title and description.
@@ -90,7 +76,7 @@
     @Nullable
     @Override
     public View onCreateView(LayoutInflater inflater, ViewGroup container,
-                             Bundle savedInstanceState) {
+            Bundle savedInstanceState) {
         final View root = inflater.inflate(R.layout.addtask_frag, container, false);
         if (mViewDataBinding == null) {
             mViewDataBinding = AddtaskFragBinding.bind(root);
