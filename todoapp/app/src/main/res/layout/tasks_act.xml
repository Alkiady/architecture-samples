--- conflicted
+++ resolved
@@ -14,12 +14,8 @@
   ~ limitations under the License.
   -->
 
-<<<<<<< HEAD
-<androidx.drawerlayout.widget.DrawerLayout xmlns:android="http://schemas.android.com/apk/res/android"
-=======
 <androidx.drawerlayout.widget.DrawerLayout
     xmlns:android="http://schemas.android.com/apk/res/android"
->>>>>>> ebbdd9ec
     xmlns:app="http://schemas.android.com/apk/res-auto"
     xmlns:tools="http://schemas.android.com/tools"
     android:id="@+id/drawer_layout"
@@ -43,13 +39,8 @@
                 android:layout_height="wrap_content"
                 android:background="?attr/colorPrimary"
                 android:minHeight="?attr/actionBarSize"
-<<<<<<< HEAD
-                app:popupTheme="@style/ThemeOverlay.AppCompat.Light"
-                app:theme="@style/Toolbar" />
-=======
                 android:theme="@style/Toolbar"
                 app:popupTheme="@style/ThemeOverlay.AppCompat.Light" />
->>>>>>> ebbdd9ec
         </com.google.android.material.appbar.AppBarLayout>
 
         <androidx.coordinatorlayout.widget.CoordinatorLayout
@@ -69,12 +60,8 @@
                 android:layout_margin="@dimen/fab_margin"
                 android:src="@drawable/ic_add"
                 app:layout_anchor="@id/contentFrame"
-<<<<<<< HEAD
-                app:layout_anchorGravity="bottom|right|end" />
-=======
                 app:layout_anchorGravity="bottom|right|end"
                 app:fabSize="normal" />
->>>>>>> ebbdd9ec
         </androidx.coordinatorlayout.widget.CoordinatorLayout>
 
     </LinearLayout>
